# Create a Slack app

> 💡 Build useful apps, internal tools, simplified workflows, or brillant bots for just your team or Slack's millions of users.

<<<<<<< HEAD
- To get started, create a new Slack App on [api.slack.com](https://api.slack.com/apps?new_app=1).
  1. Type in your app name.
  2. Select the team you'd like to build your app on.
<img width="570" alt="Create-A-Slack-App" src="https://user-images.githubusercontent.com/3329665/56550657-13224680-653b-11e9-8f91-15c17e6977b7.png">

### Add A Bot User
=======
- To get started, create a new Slack App on [api.slack.com](https://api.slack.com/apps?new_granular_bot_app=1).
  1. Type in your app name
  2. Select the workspace you'd like to build your app on. We recommend using a workspace where you won't disrupt real work getting done — [you can create one for free](https://slack.com/get-started#create).
     <img width="570" alt="Create-A-Slack-App" src="https://user-images.githubusercontent.com/3329665/56550657-13224680-653b-11e9-8f91-15c17e6977b7.png">
>>>>>>> 647f7ab4

### Give your app permissions

[Scopes](https://api.slack.com/scopes) give your app permission to do things (for example, post messages) in your development workspace.

- Navigate to **OAuth & Permissions** on the sidebar to add scopes to your app

<img width="191" alt="OAuth and Permissions" src="assets/oauth-permissions.png">

- Scroll down to the **Bot Token Scopes** section and click **Add an OAuth Scope**.

For now, we'll only use one scope.

- Add the [`chat:write` scope](https://api.slack.com/scopes/chat:write) to grant your app the permission to post messages in channels it's a member of.

🎉 You should briefly see a success banner.

_If you want to change your bot user's name, click on **Bot User** in the left sidebar and modify the display name._

### Install the app in your workspace

- Scoll up to the top of the **OAuth & Permissions** pages and click the green "Install App to Workspace" button.

![Install Slack app to workspace](assets/oauth-installation.png)

Next you'll need to authorize the app for the Bot User permissions.

- Click the "Allow" button.

![Authorize Slack app installation](assets/authorize-install.png)

🏁 Finally copy and save your bot token. You'll need this to communicate with Slack's Platform.
![Copy bot token](assets/bot-token.png)

---

**Next section: [02 - Building a message](02-building-a-message.md).**

**Back to the [Table of contents](README.md#table-of-contents).**<|MERGE_RESOLUTION|>--- conflicted
+++ resolved
@@ -2,19 +2,10 @@
 
 > 💡 Build useful apps, internal tools, simplified workflows, or brillant bots for just your team or Slack's millions of users.
 
-<<<<<<< HEAD
-- To get started, create a new Slack App on [api.slack.com](https://api.slack.com/apps?new_app=1).
+- To get started, create a new Slack App on [api.slack.com](https://api.slack.com/apps?new_granular_bot_app=1).
   1. Type in your app name.
-  2. Select the team you'd like to build your app on.
-<img width="570" alt="Create-A-Slack-App" src="https://user-images.githubusercontent.com/3329665/56550657-13224680-653b-11e9-8f91-15c17e6977b7.png">
-
-### Add A Bot User
-=======
-- To get started, create a new Slack App on [api.slack.com](https://api.slack.com/apps?new_granular_bot_app=1).
-  1. Type in your app name
   2. Select the workspace you'd like to build your app on. We recommend using a workspace where you won't disrupt real work getting done — [you can create one for free](https://slack.com/get-started#create).
      <img width="570" alt="Create-A-Slack-App" src="https://user-images.githubusercontent.com/3329665/56550657-13224680-653b-11e9-8f91-15c17e6977b7.png">
->>>>>>> 647f7ab4
 
 ### Give your app permissions
 
