--- conflicted
+++ resolved
@@ -1,10 +1,6 @@
 # Responding to Slack events
-<<<<<<< HEAD
+
 The code for this step is available [here](PythOnBoardingBot).
-=======
-
-The code for this step is available [here](/tutorial/PythOnBoardingBot).
->>>>>>> 647f7ab4
 
 ## Install the dependencies
 
@@ -61,11 +57,7 @@
 
 Next we'll need our app to store some data. For simplicity we'll store our app data in-memory with the following data structure: `{"channel": {"user_id": OnboardingTutorial}}`.
 
-<<<<<<< HEAD
-- Add the the following line to `app.py`:
-=======
 - Add the the following line under the previous code:
->>>>>>> 647f7ab4
 
 ```Python
 onboarding_tutorials_sent = {}
@@ -73,11 +65,7 @@
 
 Let's add a function that's responsible for creating and sending the onboarding welcome message to new users. We'll also save the time stamp of the message when it's posted so we can update this message in the future.
 
-<<<<<<< HEAD
 - Add the following lines of code to `app.py`:
-=======
-- Add the following lines of code to `app.py`.
->>>>>>> 647f7ab4
 
 ```Python
 def start_onboarding(user_id: str, channel: str):
@@ -114,12 +102,8 @@
 In this tutorial we'll be using the Events API and the [SlackEventAdapter](https://github.com/slackapi/python-slack-events-api). If you need access to the RTM API, you can access it [via the `RTMClient`](https://slack.dev/python-slackclient/real_time_messaging.html).
 
 Back to our application, it's time to link our onboarding functionality to Slack events.
-<<<<<<< HEAD
+
 - Add the following lines of code to `app.py`:
-=======
-
-- Add the following lines of code to `app.py`.
->>>>>>> 647f7ab4
 
 ```Python
 # ================ Team Join Event =============== #
